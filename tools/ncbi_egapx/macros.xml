<macros>
    <xml name="requirements">
        <requirements>
            <container type="docker">quay.io/galaxy/egapx:@TOOL_VERSION@</container>
        </requirements>
    </xml>
    <token name="@TOOL_VERSION@">0.3.1-alpha</token>
    <token name="@VERSION_SUFFIX@">1</token>
<<<<<<< HEAD
    <token name="@PROFILE@">24.2</token>
=======
    <token name="@PROFILE@">23.0</token>
>>>>>>> ca59f7e1
    <xml name="edam_ontology">
        <edam_operations>
            <edam_operation>operation_0362</edam_operation>
        </edam_operations>
    </xml>
    <xml name="citations">
        <citations>
            <citation type="bibtex">
                @misc{githubegapx,
                    author = {NCBI},
                    year = 2024,
                    title = {Eukaryotic Genome Annotation Pipeline - External (EGAPx)},
                    publisher = {GitHub},
                    journal = {GitHub repository},
                    url = {https://github.com/ncbi/egapx}
                }
            </citation>
        </citations>
    </xml>
    <xml name="creators">
        <creator>
            <person givenName="Ross" familyName="Lazarus" url="https://orcid.org/0000-0003-3939-1961"/>
            <person givenName="Richard" familyName="Burhans" url="https://science.psu.edu/bmb/people/rcb112"/>
        </creator>
    </xml>
</macros><|MERGE_RESOLUTION|>--- conflicted
+++ resolved
@@ -6,11 +6,7 @@
     </xml>
     <token name="@TOOL_VERSION@">0.3.1-alpha</token>
     <token name="@VERSION_SUFFIX@">1</token>
-<<<<<<< HEAD
-    <token name="@PROFILE@">24.2</token>
-=======
     <token name="@PROFILE@">23.0</token>
->>>>>>> ca59f7e1
     <xml name="edam_ontology">
         <edam_operations>
             <edam_operation>operation_0362</edam_operation>
